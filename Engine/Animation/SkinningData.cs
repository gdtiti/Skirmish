--- conflicted
+++ resolved
@@ -1,7 +1,4 @@
 ﻿using SharpDX;
-using System;
-using System.Collections.Generic;
-using System.Text;
 
 namespace Engine.Animation
 {
@@ -19,11 +16,6 @@
         /// Skeleton
         /// </summary>
         public Skeleton Skeleton = null;
-        /// <summary>
-        /// Animation state description, updated every frame
-        /// </summary>
-        private StringBuilder animationStateDescription = new StringBuilder();
-
         /// <summary>
         /// Animation velocity modifier
         /// </summary>
@@ -69,33 +61,7 @@
             if (this.ClipName != null)
             {
                 this.Skeleton.Update(this.Time, this.ClipName);
-
-                //if (this.Time == endTime && this.Loop == false)
-                //{
-                //    //Do Nothing
-                //    return;
-                //}
-                //else
-                //{
-                //    //this.Time += gameTime.ElapsedSeconds * this.AnimationVelocity;
-
-                //    if (this.Time > endTime)
-                //    {
-                //        if (this.Loop)
-                //        {
-                //            //Loop
-                //            this.Time -= endTime;
-                //        }
-                //        else
-                //        {
-                //            //Stop
-                //            this.Time = endTime;
-                //        }
-                //    }
-                //}
             }
-
-            string state = this.animationStateDescription.ToString();
         }
         /// <summary>
         /// Sets clip to play
@@ -114,62 +80,7 @@
         {
             return this.Skeleton.FinalTransforms;
         }
-        /// <summary>
-        /// Resolves the bone transformations at the specified time for the specified mesh
-        /// </summary>
-        /// <param name="time">Time</param>
-        /// <param name="meshName">Mesh name</param>
-        /// <param name="boneNames">Returns the bone names list</param>
-        /// <param name="boneTransforms">Returns the bone transforms list</param>
-        public void Resolve(float time, string meshName, out string[] boneNames, out Matrix[] boneTransforms)
-        {
-            boneNames = null;
-            boneTransforms = null;
 
-            if (this.ClipName != null)
-            {
-                SkinInfo sk = this.meshSkinInfo[meshName];
-                AnimationClip clip = this[this.ClipName];
-
-                sk.Update(clip, time, this.boneHierarchy, this.boneNames);
-               
-                boneNames = this.boneNames;
-                boneTransforms = this.GetFinalTransforms(meshName);
-            }
-        }
-
-        /// <summary>
-        /// Gest animation state
-        /// </summary>
-        /// <returns>Returns animation state in current time</returns>
-        public string GetState()
-        {
-            return this.animationStateDescription.ToString();
-        }
-        /// <summary>
-        /// Gest animation state
-        /// </summary>
-        /// <param name="time">Time</param>
-        /// <returns>Returns animation state in specified time</returns>
-        public string GetState(float time)
-        {
-            StringBuilder desc = new StringBuilder();
-
-            //if (this.ClipName != null)
-            //{
-            //    AnimationClip clip = this[this.ClipName];
-
-            //    clip.GetDescription(ref desc);
-
-            //    foreach (SkinInfo sk in this.meshSkinInfo.Values)
-            //    {
-            //        sk.Update(clip, time, this.boneHierarchy, this.boneNames);
-            //        sk.GetDescription(ref desc);
-            //    }
-            //}
-
-            return desc.ToString();
-        }
         /// <summary>
         /// Gets text representation of skinning data instance
         /// </summary>
@@ -209,26 +120,5 @@
 
             return desc;
         }
-<<<<<<< HEAD
-=======
-
-        public void Test(float time, string meshName, out Matrix[] trns, out string[] jointNames)
-        {
-            trns = null;
-            jointNames = null;
-
-            //if (this.ClipName != null)
-            //{
-            //    AnimationClip clip = this[this.ClipName];
-
-            //    SkinInfo sk = this.meshSkinInfo[meshName];
-
-            //    sk.Update(clip, time, this.boneHierarchy, this.boneNames);
-
-            //    trns = this.GetFinalTransforms(meshName);
-            //    jointNames = this.boneNames;
-            //}
-        }
->>>>>>> 8b44ec83
     }
 }